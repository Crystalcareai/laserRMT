<<<<<<< HEAD
from accelerate import Accelerator
=======
>>>>>>> a27f6496
import torch
from transformers import AutoModelForCausalLM, AutoTokenizer
import numpy as np
import json
from prompt_toolkit.shortcuts import checkboxlist_dialog

class ModelModifier:
    def __init__(self, model_name):
        self.accelerator = Accelerator()  # Initialize Accelerator
        self.model_name = model_name
<<<<<<< HEAD
        self.model = AutoModelForCausalLM.from_pretrained(model_name, torch_dtype=torch.float32)
        self.model, self.optimizer = self.accelerator.prepare(self.model, torch.optim.Adam(self.model.parameters()))
=======
        self.model = AutoModelForCausalLM.from_pretrained(model_name, torch_dtype=torch.bfloat16, device_map="auto")
>>>>>>> a27f6496
        self.tokenizer = AutoTokenizer.from_pretrained(model_name, use_fast=True, add_prefix_space=True)
        self.layer_snr = {}

    def get_weight_types(self):
        weight_types = set()
        for name, module in self.model.named_modules():
            parts = name.split('.')
            if hasattr(module, 'weight') and len(parts) > 2:
                weight_types.add(parts[-1])
        return list(weight_types)

    def interactive_select_weights(self):
        weight_types = self.get_weight_types()
        selected_types = checkboxlist_dialog(
            title="Select Weight Types",
            text="Select weight types to scan for SNR:",
            values=[(wt, wt) for wt in weight_types]
        ).run()
        return selected_types

    def calculate_snr_for_layer(self, layer_type):
<<<<<<< HEAD
        batch_size = 5  # Adjust batch size to your configuration
=======
        batch_size = self.determine_batch_size()
>>>>>>> a27f6496
        layers = [(name, module) for name, module in self.model.named_modules() if layer_type in name and hasattr(module, 'weight')]
        for i in range(0, len(layers), batch_size):
            batch_layers = layers[i:i + batch_size]
            for name, module in batch_layers:
<<<<<<< HEAD
                weights = module.weight.detach()
=======
                weights = module.weight.detach().double()
>>>>>>> a27f6496
                S = torch.linalg.svdvals(weights)
                max_singular_value = S[0].item()
                sigma_estimated = self.estimate_sigma_with_full_iqr(S)
                n, m = weights.shape
                mp_threshold = self.marchenko_pastur_threshold(sigma_estimated, n, m)
<<<<<<< HEAD
                signal = S[S > mp_threshold].sum().item()
                noise = S[S <= mp_threshold].sum().item()
=======
                signal = S[S > mp_threshold].sum()
                noise = S[S <= mp_threshold].sum()
>>>>>>> a27f6496
                snr = signal / noise if noise != 0 else float('inf')
                snr_ratio = snr / max_singular_value
                self.layer_snr[name] = snr_ratio
                print(f"Calculated SNR for {name}: {snr_ratio}")
<<<<<<< HEAD
=======
                del S, weights
                gc.collect()

    def determine_batch_size(self):
        total_memory = torch.cuda.get_device_properties(0).total_memory
        free_memory = total_memory - torch.cuda.memory_reserved(0)
        estimated_memory_per_layer = 512 * 1024 * 1024  # Estimate 512 MB per layer
        return max(1, int(free_memory / estimated_memory_per_layer))
>>>>>>> a27f6496

    @staticmethod
    def marchenko_pastur_threshold(sigma, n, m):
        beta = n / m if n < m else m / n
        threshold = sigma * np.sqrt((1 + np.sqrt(beta)) ** 2)
        return threshold

    @staticmethod
    def estimate_sigma_with_full_iqr(S):
        q75 = torch.quantile(S, 0.75)
        q25 = torch.quantile(S, 0.25)
        iqr = q75 - q25
        sigma_estimated = iqr / 1.349
        return sigma_estimated

    def assess_layers_snr(self, selected_weight_types):
        for layer_type in selected_weight_types:
            self.calculate_snr_for_layer(layer_type)

    def save_snr_to_json(self):
        filename = f"snr_results_{self.model_name.split('/')[-1]}.json"
<<<<<<< HEAD
        sorted_layer_snr = dict(sorted(self.layer_snr.items(), key=lambda x: x[1], reverse=True))
        with open(filename, 'w') as file:
            json.dump({k: float(v) for k, v in sorted_layer_snr.items()}, file, indent=4)
        print(f"Results saved to {filename}")
        # Generate YAML file for the top 50% SNR
        self.generate_unfrozen_params_yaml(sorted_layer_snr)

    def generate_unfrozen_params_yaml(self, sorted_snr):
        top_layers = list(sorted_snr.keys())[:len(sorted_snr) // 2]  # Top 50% layers
        with open(f"unfrozen_parameters_{self.model_name.split('/')[-1]}.yaml", 'w') as file:
            file.write("unfrozen_parameters:\n")
            for layer in top_layers:
                file.write(f"- {layer}\n")

# Usage
model_name = "meta-llama/Meta-Llama-3-8B"
modifier = ModelModifier(model_name)
selected_weight_types = modifier.interactive_select_weights()

=======
        with open(filename, 'w') as file:
            json.dump(self.layer_snr, file, indent=4)
            print(f"Results saved to {filename}")

# Usage
model_name = "NousResearch/Meta-Llama-3-70B"
modifier = ModelModifier(model_name)
selected_weight_types = modifier.interactive_select_weights()
>>>>>>> a27f6496
if selected_weight_types:
    modifier.assess_layers_snr(selected_weight_types)
    modifier.save_snr_to_json()
    print("Finished SNR scanning and data saved.")
else:
    print("No weight types selected.")<|MERGE_RESOLUTION|>--- conflicted
+++ resolved
@@ -1,23 +1,18 @@
-<<<<<<< HEAD
 from accelerate import Accelerator
-=======
->>>>>>> a27f6496
 import torch
 from transformers import AutoModelForCausalLM, AutoTokenizer
 import numpy as np
 import json
+import gc
 from prompt_toolkit.shortcuts import checkboxlist_dialog
 
 class ModelModifier:
     def __init__(self, model_name):
         self.accelerator = Accelerator()  # Initialize Accelerator
         self.model_name = model_name
-<<<<<<< HEAD
-        self.model = AutoModelForCausalLM.from_pretrained(model_name, torch_dtype=torch.float32)
+        # Use float32 for higher precision computations as default and enable automatic device mapping
+        self.model = AutoModelForCausalLM.from_pretrained(model_name, torch_dtype=torch.float32, device_map="auto")
         self.model, self.optimizer = self.accelerator.prepare(self.model, torch.optim.Adam(self.model.parameters()))
-=======
-        self.model = AutoModelForCausalLM.from_pretrained(model_name, torch_dtype=torch.bfloat16, device_map="auto")
->>>>>>> a27f6496
         self.tokenizer = AutoTokenizer.from_pretrained(model_name, use_fast=True, add_prefix_space=True)
         self.layer_snr = {}
 
@@ -39,38 +34,23 @@
         return selected_types
 
     def calculate_snr_for_layer(self, layer_type):
-<<<<<<< HEAD
-        batch_size = 5  # Adjust batch size to your configuration
-=======
         batch_size = self.determine_batch_size()
->>>>>>> a27f6496
         layers = [(name, module) for name, module in self.model.named_modules() if layer_type in name and hasattr(module, 'weight')]
         for i in range(0, len(layers), batch_size):
             batch_layers = layers[i:i + batch_size]
             for name, module in batch_layers:
-<<<<<<< HEAD
-                weights = module.weight.detach()
-=======
-                weights = module.weight.detach().double()
->>>>>>> a27f6496
+                weights = module.weight.detach().double()  # Convert to double for precision in calculations
                 S = torch.linalg.svdvals(weights)
                 max_singular_value = S[0].item()
                 sigma_estimated = self.estimate_sigma_with_full_iqr(S)
                 n, m = weights.shape
                 mp_threshold = self.marchenko_pastur_threshold(sigma_estimated, n, m)
-<<<<<<< HEAD
                 signal = S[S > mp_threshold].sum().item()
                 noise = S[S <= mp_threshold].sum().item()
-=======
-                signal = S[S > mp_threshold].sum()
-                noise = S[S <= mp_threshold].sum()
->>>>>>> a27f6496
                 snr = signal / noise if noise != 0 else float('inf')
                 snr_ratio = snr / max_singular_value
                 self.layer_snr[name] = snr_ratio
                 print(f"Calculated SNR for {name}: {snr_ratio}")
-<<<<<<< HEAD
-=======
                 del S, weights
                 gc.collect()
 
@@ -79,7 +59,6 @@
         free_memory = total_memory - torch.cuda.memory_reserved(0)
         estimated_memory_per_layer = 512 * 1024 * 1024  # Estimate 512 MB per layer
         return max(1, int(free_memory / estimated_memory_per_layer))
->>>>>>> a27f6496
 
     @staticmethod
     def marchenko_pastur_threshold(sigma, n, m):
@@ -101,36 +80,15 @@
 
     def save_snr_to_json(self):
         filename = f"snr_results_{self.model_name.split('/')[-1]}.json"
-<<<<<<< HEAD
-        sorted_layer_snr = dict(sorted(self.layer_snr.items(), key=lambda x: x[1], reverse=True))
         with open(filename, 'w') as file:
-            json.dump({k: float(v) for k, v in sorted_layer_snr.items()}, file, indent=4)
+            json.dump({k: float(v) for k, v in self.layer_snr.items()}, file, indent=4)
         print(f"Results saved to {filename}")
-        # Generate YAML file for the top 50% SNR
-        self.generate_unfrozen_params_yaml(sorted_layer_snr)
-
-    def generate_unfrozen_params_yaml(self, sorted_snr):
-        top_layers = list(sorted_snr.keys())[:len(sorted_snr) // 2]  # Top 50% layers
-        with open(f"unfrozen_parameters_{self.model_name.split('/')[-1]}.yaml", 'w') as file:
-            file.write("unfrozen_parameters:\n")
-            for layer in top_layers:
-                file.write(f"- {layer}\n")
 
 # Usage
-model_name = "meta-llama/Meta-Llama-3-8B"
+model_name = "meta-llama/Meta-Llama-3-8B"  # Update with the appropriate model path
 modifier = ModelModifier(model_name)
 selected_weight_types = modifier.interactive_select_weights()
 
-=======
-        with open(filename, 'w') as file:
-            json.dump(self.layer_snr, file, indent=4)
-            print(f"Results saved to {filename}")
-
-# Usage
-model_name = "NousResearch/Meta-Llama-3-70B"
-modifier = ModelModifier(model_name)
-selected_weight_types = modifier.interactive_select_weights()
->>>>>>> a27f6496
 if selected_weight_types:
     modifier.assess_layers_snr(selected_weight_types)
     modifier.save_snr_to_json()
